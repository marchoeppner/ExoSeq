/*
vim: syntax=groovy
-*- mode: groovy;-*-
 * -------------------------------------------------
 *  Nextflow base config file
 * -------------------------------------------------
 * A 'blank slate' config file, appropriate for general
 * use on most high performace compute environments.
 * Assumes that all software is installed and available
 * on the PATH. Runs in `local` mode - all jobs will be
 * run on the logged in environment.
 */

process {
  cpus = { check_max( 1 * task.attempt, 'cpus' ) }
  memory = { check_max( 8.GB * task.attempt, 'memory' ) }
  time = { check_max( 2.h * task.attempt, 'time' ) }

  errorStrategy = { task.exitStatus in [143,137] ? 'retry' : 'finish' }
  maxRetries = 2
  maxErrors = '-1'

  // Process-specific resource requirements
  $fastqc {
    container = 'shub://qbicsoftware/qbic-singularity-fastqc'
    time = { check_max( 4.h * task.attempt, 'time' ) } 
  }

  $trim_galore {
    container = 'shub://qbicsoftware/qbic-singularity-trimgalore'
    cpus = { check_max( 2 * task.attempt, 'cpus' ) }
    time = { check_max( 8.h * task.attempt, 'time' ) }
  }

  $bwamem {
    container = 'shub://qbicsoftware/qbic-singularity-bwa'
    cpus = { check_max( 10 * task.attempt, 'cpus' ) }
    memory = { check_max( 16.GB * task.attempt, 'memory' ) }
    time = { check_max( 16.h * task.attempt, 'time' ) }
  }

  $makeBWAIndex{
    container = 'shub://qbicsoftware/qbic-singularity-bwa'
    time = { check_max( 8.h * task.attempt, 'time' ) }
  }

  $sortSam {
    container = 'shub://qbicsoftware/qbic-singularity-samtools'
    cpus = { check_max( 10 * task.attempt, 'cpus' ) }
    time = { check_max( 8.h * task.attempt, 'time' ) }
  }

  $makeFastaIndex {
    container = 'shub://qbicsoftware/qbic-singularity-samtools'
    time = { check_max( 8.h * task.attempt, 'time' ) }
  }

  $markDuplicates {
    container = 'shub://qbicsoftware/qbic-singularity-gatk'

    memory = { check_max( 16.GB * task.attempt, 'memory' ) }
    time = 8.h
  }

  $recal_bam_files {
    container = 'shub://qbicsoftware/qbic-singularity-gatk:v3.8'
    cpus = { check_max( 16 * task.attempt, 'cpus' ) }
    time = { check_max( 20.h * task.attempt, 'time' ) }
  }

  $applyBQSR{
    container = 'shub://qbicsoftware/qbic-singularity-gatk'
    cpus = { check_max( 1 * task.attempt, 'cpus' ) }
    time = { check_max( 20.h * task.attempt, 'time' ) }
  }

  $realign {
    container = 'shub://qbicsoftware/qbic-singularity-gatk:v3.8'
    cpus = { check_max( 2 * task.attempt, 'cpus' ) }
    time = { check_max( 16.h * task.attempt, 'time' ) }
  }

  $qualiMap {
    container = 'shub://qbicsoftware/qbic-singularity-qualimap2'
    cpus = { check_max( 10 * task.attempt, 'cpus' ) }
    time = { check_max( 4.h * task.attempt, 'time' ) }
  }

  $variantCall {
    container = 'shub://qbicsoftware/qbic-singularity-gatk:v3.8'
    cpus = { check_max( 10 * task.attempt, 'cpus' ) }
    memory = { check_max( 16.GB * task.attempt, 'memory' ) }
    time = { check_max( 8.h * task.attempt, 'time' ) }
  }
<<<<<<< HEAD
  
  $multiqc {
    container = 'shub://qbicsoftware/qbic-singularity-multiqc'
  }

   
=======

  $genotypegvcfs{
    container = 'shub://qbicsoftware/qbic-singularity-gatk:v3.8'
    cpus = { check_max( 10 * task.attempt, 'cpus' ) }
    memory = { check_max( 16.GB * task.attempt, 'memory' ) }
    time = { check_max( 8.h * task.attempt, 'time' ) }
  }

  $variantSelect {
    container = 'shub://qbicsoftware/qbic-singularity-gatk:v3.8'
    time = { check_max( 8.h * task.attempt, 'time' ) }
  }

  $recalSNPs{
    container = 'shub://qbicsoftware/qbic-singularity-gatk:v3.8'
    cpus = { check_max( 2 * task.attempt, 'cpus' ) }
    time = { check_max( 8.h * task.attempt, 'time' ) }
  }

  $recalIndels{
    container = 'shub://qbicsoftware/qbic-singularity-gatk:v3.8'
    time = { check_max( 8.h * task.attempt, 'time' ) }
  }

  $combineVariants{
    container = 'shub://qbicsoftware/qbic-singularity-gatk:v3.8'
    time = { check_max( 8.h * task.attempt, 'time' ) }
  }

  $variantAnnotatesnpEff{
    container = 'shub://qbicsoftware/qbic-singularity-snpeff'
    memory = { check_max( 16.GB * task.attempt, 'memory' ) }
    time = { check_max( 8.h * task.attempt, 'time' ) }   
  }

  $variantAnnotateGATK{
    container = 'shub://qbicsoftware/qbic-singularity-gatk:v3.8'
    memory = { check_max( 16.GB * task.attempt, 'memory' ) }
    time = { check_max( 8.h * task.attempt, 'time' ) }
    }
>>>>>>> 80901639
}<|MERGE_RESOLUTION|>--- conflicted
+++ resolved
@@ -92,53 +92,10 @@
     memory = { check_max( 16.GB * task.attempt, 'memory' ) }
     time = { check_max( 8.h * task.attempt, 'time' ) }
   }
-<<<<<<< HEAD
-  
+ 
   $multiqc {
     container = 'shub://qbicsoftware/qbic-singularity-multiqc'
   }
 
    
-=======
-
-  $genotypegvcfs{
-    container = 'shub://qbicsoftware/qbic-singularity-gatk:v3.8'
-    cpus = { check_max( 10 * task.attempt, 'cpus' ) }
-    memory = { check_max( 16.GB * task.attempt, 'memory' ) }
-    time = { check_max( 8.h * task.attempt, 'time' ) }
-  }
-
-  $variantSelect {
-    container = 'shub://qbicsoftware/qbic-singularity-gatk:v3.8'
-    time = { check_max( 8.h * task.attempt, 'time' ) }
-  }
-
-  $recalSNPs{
-    container = 'shub://qbicsoftware/qbic-singularity-gatk:v3.8'
-    cpus = { check_max( 2 * task.attempt, 'cpus' ) }
-    time = { check_max( 8.h * task.attempt, 'time' ) }
-  }
-
-  $recalIndels{
-    container = 'shub://qbicsoftware/qbic-singularity-gatk:v3.8'
-    time = { check_max( 8.h * task.attempt, 'time' ) }
-  }
-
-  $combineVariants{
-    container = 'shub://qbicsoftware/qbic-singularity-gatk:v3.8'
-    time = { check_max( 8.h * task.attempt, 'time' ) }
-  }
-
-  $variantAnnotatesnpEff{
-    container = 'shub://qbicsoftware/qbic-singularity-snpeff'
-    memory = { check_max( 16.GB * task.attempt, 'memory' ) }
-    time = { check_max( 8.h * task.attempt, 'time' ) }   
-  }
-
-  $variantAnnotateGATK{
-    container = 'shub://qbicsoftware/qbic-singularity-gatk:v3.8'
-    memory = { check_max( 16.GB * task.attempt, 'memory' ) }
-    time = { check_max( 8.h * task.attempt, 'time' ) }
-    }
->>>>>>> 80901639
 }